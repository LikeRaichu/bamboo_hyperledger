package blockchain

import (
	"time"

	"github.com/gitferry/bamboo/crypto"
	"github.com/gitferry/bamboo/identity"
	"github.com/gitferry/bamboo/message"
	"github.com/gitferry/bamboo/types"
)

type Block struct {
	types.View
	QC       *QC
	Proposer identity.NodeID
	Payload  []*message.Transaction
	PrevID   crypto.Identifier
	Sig      crypto.Signature
	ID       crypto.Identifier
	Ts       time.Duration
}

type rawBlock struct {
	types.View
	QC       *QC
	Proposer identity.NodeID
	Payload  []string
	PrevID   crypto.Identifier
	Sig      crypto.Signature
	ID       crypto.Identifier
}

// MakeBlock creates an unsigned block
func MakeBlock(view types.View, qc *QC, prevID crypto.Identifier, payload []*message.Transaction, proposer identity.NodeID) *Block {
	b := new(Block)
	b.View = view
	b.Proposer = proposer
	b.QC = qc
	b.Payload = payload
<<<<<<< HEAD
	b.PrevID = prevID
	b.makeID()
=======
	b.PrevID = qc.BlockID
	b.makeID(proposer)
>>>>>>> 3c8a011f
	return b
}

func (b *Block) makeID(nodeID identity.NodeID) {
	raw := &rawBlock{
		View:     b.View,
		QC:       b.QC,
		Proposer: b.Proposer,
		PrevID:   b.PrevID,
		Sig:      b.Sig,
	}
	var payloadIDs []string
	for _, txn := range b.Payload {
		payloadIDs = append(payloadIDs, txn.ID)
	}
	raw.Payload = payloadIDs
	b.ID = crypto.MakeID(raw)
	//privateKey = *priv
	b.Sig, _ = crypto.PrivSign(crypto.IDToByte(b.ID), nodeID, nil)
}<|MERGE_RESOLUTION|>--- conflicted
+++ resolved
@@ -37,13 +37,8 @@
 	b.Proposer = proposer
 	b.QC = qc
 	b.Payload = payload
-<<<<<<< HEAD
 	b.PrevID = prevID
-	b.makeID()
-=======
-	b.PrevID = qc.BlockID
 	b.makeID(proposer)
->>>>>>> 3c8a011f
 	return b
 }
 
@@ -53,7 +48,6 @@
 		QC:       b.QC,
 		Proposer: b.Proposer,
 		PrevID:   b.PrevID,
-		Sig:      b.Sig,
 	}
 	var payloadIDs []string
 	for _, txn := range b.Payload {
@@ -61,6 +55,6 @@
 	}
 	raw.Payload = payloadIDs
 	b.ID = crypto.MakeID(raw)
-	//privateKey = *priv
-	b.Sig, _ = crypto.PrivSign(crypto.IDToByte(b.ID), nodeID, nil)
+	// TODO: uncomment the following
+	//b.Sig, _ = crypto.PrivSign(crypto.IDToByte(b.ID), nodeID, nil)
 }