package main

import (
	"flag"
	"sync"

	"github.com/gitferry/bamboo"
	"github.com/gitferry/bamboo/config"
	"github.com/gitferry/bamboo/crypto"
	"github.com/gitferry/bamboo/identity"
	"github.com/gitferry/bamboo/log"
	"github.com/gitferry/bamboo/replica"
)

var algorithm = flag.String("algorithm", "hotstuff", "BFT consensus algorithm")
var id = flag.String("id", "", "NodeID of the node")
var simulation = flag.Bool("sim", false, "simulation mode")
var isByz = flag.Bool("isByz", false, "this is a Byzantine node")

func initReplica(id identity.NodeID, isByz bool) {
	log.Infof("node %v starting...", id)
	if isByz {
		log.Infof("node %v is Byzantine", id)
	}

	r := replica.NewReplica(id, *algorithm, isByz)
	r.Start()
}

func main() {
	bamboo.Init()
<<<<<<< HEAD
=======
	// The private and public keys are generated here. Check the crypto package.
	errCrypto := crypto.SetKeys()
	if errCrypto != nil {
		log.Fatal("Could not generate keys:", errCrypto)
	}
	if *cpuprofile != "" {
		f, err := os.Create(*cpuprofile)
		if err != nil {
			log.Fatal("could not create CPU profile: ", err)
		}
		defer f.Close() // error handling omitted for example
		if err := pprof.StartCPUProfile(f); err != nil {
			log.Fatal("could not start CPU profile: ", err)
		}
		defer pprof.StopCPUProfile()
	}
>>>>>>> 3c8a011f

	if *simulation {
		var wg sync.WaitGroup
		wg.Add(1)
		config.Simulation()
		for id := range config.GetConfig().Addrs {
			isByz := false
			if id.Node() <= config.GetConfig().ByzNo {
				isByz = true
			}
			go initReplica(id, isByz)
		}
		wg.Wait()
	} else {
		initReplica(identity.NodeID(*id), *isByz)
	}
}<|MERGE_RESOLUTION|>--- conflicted
+++ resolved
@@ -29,25 +29,11 @@
 
 func main() {
 	bamboo.Init()
-<<<<<<< HEAD
-=======
-	// The private and public keys are generated here. Check the crypto package.
+	// the private and public keys are generated here
 	errCrypto := crypto.SetKeys()
 	if errCrypto != nil {
 		log.Fatal("Could not generate keys:", errCrypto)
 	}
-	if *cpuprofile != "" {
-		f, err := os.Create(*cpuprofile)
-		if err != nil {
-			log.Fatal("could not create CPU profile: ", err)
-		}
-		defer f.Close() // error handling omitted for example
-		if err := pprof.StartCPUProfile(f); err != nil {
-			log.Fatal("could not start CPU profile: ", err)
-		}
-		defer pprof.StopCPUProfile()
-	}
->>>>>>> 3c8a011f
 
 	if *simulation {
 		var wg sync.WaitGroup
