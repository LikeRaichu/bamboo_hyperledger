--- conflicted
+++ resolved
@@ -13,15 +13,10 @@
   "chan_buffer_size": 10240,
   "buffer_size": 10240,
   "multiversion": false,
-<<<<<<< HEAD
-  "timeout": 200,
-  "bsize": 400,
-=======
   "timeout": 20000,
   "bsize": 400,
   "memsize": 10000,
   "fixed": false,
->>>>>>> b3392522
   "payload_size": 0,
   "delta": 1,
   "hasher": "sha3_256",
@@ -32,11 +27,7 @@
   "delay": 0,
   "derr": 0,
   "benchmark": {
-<<<<<<< HEAD
-    "T": 30,
-=======
     "T": 300,
->>>>>>> b3392522
     "N": 0,
     "K": 1000,
     "W": 0.5,
